--- conflicted
+++ resolved
@@ -71,13 +71,8 @@
   })
 }));
 
-<<<<<<< HEAD
 describe('Netflix API E2E Tests', () => {
   let testUser;
-=======
-// Skip all tests in this file until proper test database is configured
-describe.skip('Netflix API E2E Tests', () => {
->>>>>>> df70e618
   let accessToken;
   let agent; // Single reusable agent
   let server;
