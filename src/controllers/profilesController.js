const { Profile } = require('../models'); 

const profileController = {
	getAllProfiles: async (req, res) => {
		const { userId } = req.params;

		if (!userId) {
			return res.response(req, res, 400, {
				message: "Please provide a valid userId to retrieve profiles.",
			});
		}

<<<<<<< HEAD
        try {
            const profiles = await Profile.query(
                `SELECT * FROM profile_details WHERE user_id = :userId`,
                {
                    replacements: { userId },
                    type: sequelize.QueryTypes.SELECT
                }
            );

            if (!profiles || profiles.length === 0) {
                return res.status(404).json({
                    message: "No profiles found for the specified user.",
                });
            }

            return res.status(200).json(profiles);
        } catch (error) {
            console.error(error);
            return res.status(500).json({
                message: "Internal server error",
                error: error.message,
            });
        }
    },

    createProfile: async (req, res) => {
        const { userId, name, age, photoPath, language, dateOfBirth } = req.body;

        if (!userId || !name) {
            return res.status(400).json({
                message: "Please provide both userId and name to create a profile.",
            });
        }

        try {
            const result = await Profile.query(
                `CALL CreateProfile(:userId, :name, :age, :photoPath, :language, :dateOfBirth)`,
                {
                    replacements: { userId, name, age, photoPath, language, dateOfBirth },
                    type: sequelize.QueryTypes.RAW
                }
            );

            return res.status(201).json({
                message: "Profile created successfully.",
                profile: result, 
            });
        } catch (error) {
            console.error(error);
            return res.status(500).json({
                message: "Internal server error",
                error: error.message,
            });
        }
    },

    getProfileById: async (req, res) => {
        const { profileId } = req.params;

        if (!profileId) {
            return res.status(400).json({
                message: "Please provide a valid profileId to retrieve the profile.",
            });
        }

        try {
            const profile = await Profile.query(
                `SELECT * FROM profile_details WHERE profile_id = :profileId`,
                {
                    replacements: { profileId },
                    type: sequelize.QueryTypes.SELECT
                }
            );

            if (!profile || profile.length === 0) {
                return res.status(404).json({
                    message: "Profile not found with the specified ID.",
                });
            }

            return res.status(200).json(profile[0]);
        } catch (error) {
            console.error(error);
            return res.status(500).json({
                message: "Internal server error",
                error: error.message,
            });
        }
    },

    updateProfile: async (req, res) => {
        const { profileId } = req.params;
        const { name, age, photoPath, language, dateOfBirth } = req.body;

        if (!profileId) {
            return res.status(400).json({
                message: "Please provide a valid profileId to update the profile.",
            });
        }

        try {
            const [updatedRowsCount] = await Profile.query(
                `UPDATE "Profiles" 
                 SET name = :name, age = :age, photo_path = :photoPath, language = :language, date_of_birth = :dateOfBirth 
                 WHERE profile_id = :profileId`,
                {
                    replacements: { name, age, photoPath, language, dateOfBirth, profileId },
                    type: sequelize.QueryTypes.UPDATE
                }
            );

            if (updatedRowsCount === 0) {
                return res.status(404).json({
                    message: "Profile not found or no updates made.",
                });
            }

            return res.status(200).json({
                message: "Profile updated successfully.",
            });
        } catch (error) {
            console.error(error);
            return res.status(500).json({
                message: "Internal server error",
                error: error.message,
            });
        }
    },

    deleteProfile: async (req, res) => {
        const { profileId } = req.params;

        if (!profileId) {
            return res.status(400).json({
                message: "Please provide a valid profileId to delete the profile.",
            });
        }

        try {
            const deletedRowsCount = await Profile.destroy({ where: { profile_id: profileId } });

            if (deletedRowsCount === 0) {
                return res.status(404).json({
                    message: "Profile not found.",
                });
            }

            return res.status(200).json({
                message: "Profile deleted successfully.",
            });
        } catch (error) {
            console.error(error);
            return res.status(500).json({
                message: "Internal server error",
                error: error.message,
            });
        }
    },
=======
		try {
			const query = `
                SELECT * FROM "profile_details"
                WHERE user_id = $1;
                `;

			const result = await db.query(query, [userId]);

			if (result.rows.length === 0) {
				return res.status(404).json({
					message: "No profiles found for the specified user.",
				});
			}

			return res.response(req, res, 400, result.rows);
		} catch (error) {
			console.error(error);
			return res.response(req, res, 500, {
				message: "Internal server error",
				error: error.message,
			});
		}
	},

	createProfile: async (req, res) => {
		const { userId, name, age, photoPath } = req.body;

		if (!userId || !name) {
			return res.response(req, res, 400, {
				message: "Please provide both userId and name to create a profile.",
			});
		}

		try {
			const query = `CALL "CreateProfile"($1, $2, $3, $4, $5);`;

			const isChildProfile = age && age < 18;
			const values = [
				userId,
				name,
				age || null,
				photoPath || null,
				isChildProfile,
			];

			await db.query(query, values);

			return res.response(req, res, 201, {
				message: "Profile created successfully.",
			});
		} catch (error) {
			console.error(error);

			if (error.message.includes("unique constraint violation")) {
				return res.response(req, res, 400, {
					message: "A profile with this userId already exists.",
				});
			}

			return res.response(req, res, 500, {
				message: "Internal server error",
				error: error.message,
			});
		}
	},

	getProfileById: async (req, res) => {
		const { profileId } = req.params;

		if (!profileId) {
			return res.response(req, res, 400, {
				message: "Please provide a valid profileId.",
			});
		}

		try {
			const query = `
            SELECT * FROM "profile_details" 
            WHERE profile_id = $1 LIMIT 1;
            `;
			const values = [profileId];

			const result = await db.query(query, values);

			if (result.rows.length === 0) {
				return res.response(req, res, 404, {
					message: "Profile not found.",
				});
			}

			return res.response(req, res, 200, {
				message: "Profile retrieved successfully.",
				profile: result.rows[0],
			});
		} catch (error) {
			console.error(error);
			return res.response(req, res, 500, {
				message: "Internal server error",
				error: error.message,
			});
		}
	},

	updateProfile: async (req, res) => {
		const { profileId } = req.params;
		const {
			name,
			age,
			photoPath,
			contentType,
			minimumAge,
			viewingClassification,
		} = req.body;

		if (!profileId) {
			return res.response(req, res, 400, {
				message: "Please provide a valid profileId.",
			});
		}

		const updateFields = [];
		const values = [];

		if (name) {
			updateFields.push("name = $" + (values.length + 1));
			values.push(name);
		}
		if (age !== undefined) {
			updateFields.push("age = $" + (values.length + 1));
			values.push(age);
		}
		if (photoPath) {
			updateFields.push("photo_path = $" + (values.length + 1));
			values.push(photoPath);
		}

		if (updateFields.length === 0) {
			return res.response(req, res, 400, {
				message: "Please provide at least one field to update.",
			});
		}

		try {
			const profileQuery = `
                UPDATE "Profiles"
                SET ${updateFields.join(", ")}
                WHERE profile_id = $${values.length + 1}
                RETURNING *;
            `;
			values.push(profileId);

			const profileResult = await db.query(profileQuery, values);

			if (profileResult.rows.length === 0) {
				return res.status(404).json({
					message: "Profile not found.",
				});
			}

			if (contentType || minimumAge || viewingClassification) {
				const preferenceFields = [];
				const preferenceValues = [];

				if (contentType) {
					preferenceFields.push(
						"content_type = $" + (preferenceValues.length + 1)
					);
					preferenceValues.push(contentType);
				}
				if (minimumAge !== undefined) {
					preferenceFields.push(
						"minimum_age = $" + (preferenceValues.length + 1)
					);
					preferenceValues.push(minimumAge);
				}
				if (viewingClassification) {
					preferenceFields.push(
						"viewing_classification = $" + (preferenceValues.length + 1)
					);
					preferenceValues.push(viewingClassification);
				}

				if (preferenceFields.length > 0) {
					const preferenceQuery = `
                        UPDATE "Preferences"
                        SET ${preferenceFields.join(", ")}
                        WHERE profile_id = $${preferenceValues.length + 1}
                        RETURNING *;
                    `;
					preferenceValues.push(profileId);

					await db.query(preferenceQuery, preferenceValues);
				}
			}

			return res.response(req, res, 200, {
				message: "Profile updated successfully.",
				profile: profileResult.rows[0],
			});
		} catch (error) {
			console.error(error);
			return res.response(req, res, 500, {
				message: "Internal server error",
				error: error.message,
			});
		}
	},

	deleteProfile: async (req, res) => {
		const { profileId } = req.params;

		if (!profileId) {
			return res.response(req, res, 400, {
				message: "Please provide a valid profileId to delete.",
			});
		}

		try {
			const deleteProfileQuery = `
                DELETE FROM "Profiles"
                WHERE profile_id = $1
                RETURNING *;
            `;
			const result = await db.query(deleteProfileQuery, [profileId]);

			if (result.rows.length === 0) {
				return res.response(req, res, 404, {
					message: "Profile not found.",
				});
			}

			return res.response(req, res, 200, {
				message: "Profile deleted successfully.",
				profile: result.rows[0],
			});
		} catch (error) {
			console.error(error);
			return res.response(req, res, 500, {
				message: "Internal server error",
				error: error.message,
			});
		}
	},
>>>>>>> cbf7e8cb
};

module.exports = profileController;<|MERGE_RESOLUTION|>--- conflicted
+++ resolved
@@ -10,7 +10,6 @@
 			});
 		}
 
-<<<<<<< HEAD
         try {
             const profiles = await Profile.query(
                 `SELECT * FROM profile_details WHERE user_id = :userId`,
@@ -169,251 +168,7 @@
             });
         }
     },
-=======
-		try {
-			const query = `
-                SELECT * FROM "profile_details"
-                WHERE user_id = $1;
-                `;
 
-			const result = await db.query(query, [userId]);
-
-			if (result.rows.length === 0) {
-				return res.status(404).json({
-					message: "No profiles found for the specified user.",
-				});
-			}
-
-			return res.response(req, res, 400, result.rows);
-		} catch (error) {
-			console.error(error);
-			return res.response(req, res, 500, {
-				message: "Internal server error",
-				error: error.message,
-			});
-		}
-	},
-
-	createProfile: async (req, res) => {
-		const { userId, name, age, photoPath } = req.body;
-
-		if (!userId || !name) {
-			return res.response(req, res, 400, {
-				message: "Please provide both userId and name to create a profile.",
-			});
-		}
-
-		try {
-			const query = `CALL "CreateProfile"($1, $2, $3, $4, $5);`;
-
-			const isChildProfile = age && age < 18;
-			const values = [
-				userId,
-				name,
-				age || null,
-				photoPath || null,
-				isChildProfile,
-			];
-
-			await db.query(query, values);
-
-			return res.response(req, res, 201, {
-				message: "Profile created successfully.",
-			});
-		} catch (error) {
-			console.error(error);
-
-			if (error.message.includes("unique constraint violation")) {
-				return res.response(req, res, 400, {
-					message: "A profile with this userId already exists.",
-				});
-			}
-
-			return res.response(req, res, 500, {
-				message: "Internal server error",
-				error: error.message,
-			});
-		}
-	},
-
-	getProfileById: async (req, res) => {
-		const { profileId } = req.params;
-
-		if (!profileId) {
-			return res.response(req, res, 400, {
-				message: "Please provide a valid profileId.",
-			});
-		}
-
-		try {
-			const query = `
-            SELECT * FROM "profile_details" 
-            WHERE profile_id = $1 LIMIT 1;
-            `;
-			const values = [profileId];
-
-			const result = await db.query(query, values);
-
-			if (result.rows.length === 0) {
-				return res.response(req, res, 404, {
-					message: "Profile not found.",
-				});
-			}
-
-			return res.response(req, res, 200, {
-				message: "Profile retrieved successfully.",
-				profile: result.rows[0],
-			});
-		} catch (error) {
-			console.error(error);
-			return res.response(req, res, 500, {
-				message: "Internal server error",
-				error: error.message,
-			});
-		}
-	},
-
-	updateProfile: async (req, res) => {
-		const { profileId } = req.params;
-		const {
-			name,
-			age,
-			photoPath,
-			contentType,
-			minimumAge,
-			viewingClassification,
-		} = req.body;
-
-		if (!profileId) {
-			return res.response(req, res, 400, {
-				message: "Please provide a valid profileId.",
-			});
-		}
-
-		const updateFields = [];
-		const values = [];
-
-		if (name) {
-			updateFields.push("name = $" + (values.length + 1));
-			values.push(name);
-		}
-		if (age !== undefined) {
-			updateFields.push("age = $" + (values.length + 1));
-			values.push(age);
-		}
-		if (photoPath) {
-			updateFields.push("photo_path = $" + (values.length + 1));
-			values.push(photoPath);
-		}
-
-		if (updateFields.length === 0) {
-			return res.response(req, res, 400, {
-				message: "Please provide at least one field to update.",
-			});
-		}
-
-		try {
-			const profileQuery = `
-                UPDATE "Profiles"
-                SET ${updateFields.join(", ")}
-                WHERE profile_id = $${values.length + 1}
-                RETURNING *;
-            `;
-			values.push(profileId);
-
-			const profileResult = await db.query(profileQuery, values);
-
-			if (profileResult.rows.length === 0) {
-				return res.status(404).json({
-					message: "Profile not found.",
-				});
-			}
-
-			if (contentType || minimumAge || viewingClassification) {
-				const preferenceFields = [];
-				const preferenceValues = [];
-
-				if (contentType) {
-					preferenceFields.push(
-						"content_type = $" + (preferenceValues.length + 1)
-					);
-					preferenceValues.push(contentType);
-				}
-				if (minimumAge !== undefined) {
-					preferenceFields.push(
-						"minimum_age = $" + (preferenceValues.length + 1)
-					);
-					preferenceValues.push(minimumAge);
-				}
-				if (viewingClassification) {
-					preferenceFields.push(
-						"viewing_classification = $" + (preferenceValues.length + 1)
-					);
-					preferenceValues.push(viewingClassification);
-				}
-
-				if (preferenceFields.length > 0) {
-					const preferenceQuery = `
-                        UPDATE "Preferences"
-                        SET ${preferenceFields.join(", ")}
-                        WHERE profile_id = $${preferenceValues.length + 1}
-                        RETURNING *;
-                    `;
-					preferenceValues.push(profileId);
-
-					await db.query(preferenceQuery, preferenceValues);
-				}
-			}
-
-			return res.response(req, res, 200, {
-				message: "Profile updated successfully.",
-				profile: profileResult.rows[0],
-			});
-		} catch (error) {
-			console.error(error);
-			return res.response(req, res, 500, {
-				message: "Internal server error",
-				error: error.message,
-			});
-		}
-	},
-
-	deleteProfile: async (req, res) => {
-		const { profileId } = req.params;
-
-		if (!profileId) {
-			return res.response(req, res, 400, {
-				message: "Please provide a valid profileId to delete.",
-			});
-		}
-
-		try {
-			const deleteProfileQuery = `
-                DELETE FROM "Profiles"
-                WHERE profile_id = $1
-                RETURNING *;
-            `;
-			const result = await db.query(deleteProfileQuery, [profileId]);
-
-			if (result.rows.length === 0) {
-				return res.response(req, res, 404, {
-					message: "Profile not found.",
-				});
-			}
-
-			return res.response(req, res, 200, {
-				message: "Profile deleted successfully.",
-				profile: result.rows[0],
-			});
-		} catch (error) {
-			console.error(error);
-			return res.response(req, res, 500, {
-				message: "Internal server error",
-				error: error.message,
-			});
-		}
-	},
->>>>>>> cbf7e8cb
 };
 
 module.exports = profileController;